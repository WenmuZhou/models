--- conflicted
+++ resolved
@@ -69,7 +69,6 @@
         learning_rate_schedule="discexp", )
 
     train_reader = paddle.batch(
-<<<<<<< HEAD
         paddle.reader.shuffle(
             flowers.train(),
             # To use other data, replace the above line with:
@@ -81,12 +80,6 @@
         # To use other data, replace the above line with:
         # reader.test_reader('val.list'),
         batch_size=BATCH_SIZE)
-=======
-        paddle.reader.shuffle(reader.train_reader("train.list"), buf_size=1000),
-        batch_size=BATCH_SIZE)
-    test_reader = paddle.batch(
-        reader.test_reader("test.list"), batch_size=BATCH_SIZE)
->>>>>>> 31a36018
 
     # End batch and end pass event handler
     def event_handler(event):
