from __future__ import absolute_import
from __future__ import division
from __future__ import print_function

import sys
import os
import numpy as np
import argparse
import time

import paddle.fluid as fluid
import data_utils.augmentor.trans_mean_variance_norm as trans_mean_variance_norm
import data_utils.augmentor.trans_add_delta as trans_add_delta
import data_utils.augmentor.trans_splice as trans_splice
import data_utils.augmentor.trans_delay as trans_delay
import data_utils.async_data_reader as reader
from data_utils.util import lodtensor_to_ndarray
from model_utils.model import stacked_lstmp_model


def parse_args():
    parser = argparse.ArgumentParser("Training for stacked LSTMP model.")
    parser.add_argument(
        '--batch_size',
        type=int,
        default=32,
        help='The sequence number of a batch data. (default: %(default)d)')
    parser.add_argument(
        '--minimum_batch_size',
        type=int,
        default=1,
        help='The minimum sequence number of a batch data. '
        '(default: %(default)d)')
    parser.add_argument(
        '--frame_dim',
        type=int,
        default=80,
        help='Frame dimension of feature data. (default: %(default)d)')
    parser.add_argument(
        '--stacked_num',
        type=int,
        default=5,
        help='Number of lstmp layers to stack. (default: %(default)d)')
    parser.add_argument(
        '--proj_dim',
        type=int,
        default=512,
        help='Project size of lstmp unit. (default: %(default)d)')
    parser.add_argument(
        '--hidden_dim',
        type=int,
        default=1024,
        help='Hidden size of lstmp unit. (default: %(default)d)')
    parser.add_argument(
        '--class_num',
        type=int,
        default=3040,
        help='Number of classes in label. (default: %(default)d)')
    parser.add_argument(
        '--pass_num',
        type=int,
        default=100,
        help='Epoch number to train. (default: %(default)d)')
    parser.add_argument(
        '--print_per_batches',
        type=int,
        default=100,
        help='Interval to print training accuracy. (default: %(default)d)')
    parser.add_argument(
        '--learning_rate',
        type=float,
        default=0.00016,
        help='Learning rate used to train. (default: %(default)f)')
    parser.add_argument(
        '--device',
        type=str,
        default='GPU',
        choices=['CPU', 'GPU'],
        help='The device type. (default: %(default)s)')
    parser.add_argument(
        '--parallel', action='store_true', help='If set, run in parallel.')
    parser.add_argument(
        '--mean_var',
        type=str,
        default='data/global_mean_var_search26kHr',
        help="The path for feature's global mean and variance. "
        "(default: %(default)s)")
    parser.add_argument(
        '--train_feature_lst',
        type=str,
        default='data/feature.lst',
        help='The feature list path for training. (default: %(default)s)')
    parser.add_argument(
        '--train_label_lst',
        type=str,
        default='data/label.lst',
        help='The label list path for training. (default: %(default)s)')
    parser.add_argument(
        '--val_feature_lst',
        type=str,
        default='data/val_feature.lst',
        help='The feature list path for validation. (default: %(default)s)')
    parser.add_argument(
        '--val_label_lst',
        type=str,
        default='data/val_label.lst',
        help='The label list path for validation. (default: %(default)s)')
    parser.add_argument(
        '--init_model_path',
        type=str,
        default=None,
        help="The model (checkpoint) path which the training resumes from. "
        "If None, train the model from scratch. (default: %(default)s)")
    parser.add_argument(
        '--checkpoints',
        type=str,
        default='./checkpoints',
        help="The directory for saving checkpoints. Do not save checkpoints "
        "if set to ''. (default: %(default)s)")
    parser.add_argument(
        '--infer_models',
        type=str,
        default='./infer_models',
        help="The directory for saving inference models. Do not save inference "
        "models if set to ''. (default: %(default)s)")
    args = parser.parse_args()
    return args


def print_arguments(args):
    print('-----------  Configuration Arguments -----------')
    for arg, value in sorted(vars(args).iteritems()):
        print('%s: %s' % (arg, value))
    print('------------------------------------------------')


def train(args):
    """train in loop.
    """

    # paths check
    if args.init_model_path is not None and \
            not os.path.exists(args.init_model_path):
        raise IOError("Invalid initial model path!")
    if args.checkpoints != '' and not os.path.exists(args.checkpoints):
        os.mkdir(args.checkpoints)
    if args.infer_models != '' and not os.path.exists(args.infer_models):
        os.mkdir(args.infer_models)

    prediction, avg_cost, accuracy = stacked_lstmp_model(
        frame_dim=args.frame_dim,
        hidden_dim=args.hidden_dim,
        proj_dim=args.proj_dim,
        stacked_num=args.stacked_num,
        class_num=args.class_num,
        parallel=args.parallel)

    # program for test
    test_program = fluid.default_main_program().clone()

    #optimizer = fluid.optimizer.Momentum(learning_rate=args.learning_rate, momentum=0.9)
    optimizer = fluid.optimizer.Adam(
        learning_rate=fluid.layers.exponential_decay(
            learning_rate=args.learning_rate,
            decay_steps=1879,
            decay_rate=1 / 1.2,
            staircase=True))
    optimizer.minimize(avg_cost)

    place = fluid.CPUPlace() if args.device == 'CPU' else fluid.CUDAPlace(0)
    exe = fluid.Executor(place)
    exe.run(fluid.default_startup_program())

    # resume training if initial model provided.
    if args.init_model_path is not None:
        fluid.io.load_persistables(exe, args.init_model_path)

    ltrans = [
        trans_add_delta.TransAddDelta(2, 2),
        trans_mean_variance_norm.TransMeanVarianceNorm(args.mean_var),
        trans_splice.TransSplice(5, 5), trans_delay.TransDelay(5)
    ]

    feature_t = fluid.LoDTensor()
    label_t = fluid.LoDTensor()

    # validation
    def test(exe):
        # If test data not found, return invalid cost and accuracy
        if not (os.path.exists(args.val_feature_lst) and
                os.path.exists(args.val_label_lst)):
            return -1.0, -1.0
        # test data reader
<<<<<<< HEAD
        test_data_reader = reader.AsyncDataReader(args.val_feature_lst,
                                                  args.val_label_lst, -1)
=======
        test_data_reader = reader.AsyncDataReader(
            args.val_feature_lst,
            args.val_label_lst,
            -1,
            split_sentence_threshold=1024)
>>>>>>> 039e501d
        test_data_reader.set_transformers(ltrans)
        test_costs, test_accs = [], []
        for batch_id, batch_data in enumerate(
                test_data_reader.batch_iterator(args.batch_size,
                                                args.minimum_batch_size)):
            # load_data
            (features, labels, lod, _) = batch_data
            features = np.reshape(features, (-1, 11, 3, args.frame_dim))
            features = np.transpose(features, (0, 2, 1, 3))
            feature_t.set(features, place)
            feature_t.set_lod([lod])
            label_t.set(labels, place)
            label_t.set_lod([lod])

            cost, acc = exe.run(test_program,
                                feed={"feature": feature_t,
                                      "label": label_t},
                                fetch_list=[avg_cost, accuracy],
                                return_numpy=False)
            test_costs.append(lodtensor_to_ndarray(cost)[0])
            test_accs.append(lodtensor_to_ndarray(acc)[0])
        return np.mean(test_costs), np.mean(test_accs)

    # train data reader
    train_data_reader = reader.AsyncDataReader(
        args.train_feature_lst,
        args.train_label_lst,
        -1,
        split_sentence_threshold=1024)

    train_data_reader.set_transformers(ltrans)
    # train
    for pass_id in xrange(args.pass_num):
        pass_start_time = time.time()
        for batch_id, batch_data in enumerate(
                train_data_reader.batch_iterator(args.batch_size,
                                                 args.minimum_batch_size)):
            # load_data
            (features, labels, lod, name_lst) = batch_data
            features = np.reshape(features, (-1, 11, 3, args.frame_dim))
            features = np.transpose(features, (0, 2, 1, 3))
            feature_t.set(features, place)
            feature_t.set_lod([lod])
            label_t.set(labels, place)
            label_t.set_lod([lod])

            to_print = batch_id > 0 and (batch_id % args.print_per_batches == 0)
            outs = exe.run(fluid.default_main_program(),
                           feed={"feature": feature_t,
                                 "label": label_t},
                           fetch_list=[avg_cost, accuracy] if to_print else [],
                           return_numpy=False)

            if to_print:
                print("\nBatch %d, train cost: %f, train acc: %f" %
                      (batch_id, lodtensor_to_ndarray(outs[0])[0],
                       lodtensor_to_ndarray(outs[1])[0]))
                # save the latest checkpoint
                if args.checkpoints != '':
                    model_path = os.path.join(args.checkpoints,
                                              "deep_asr.latest.checkpoint")
                    fluid.io.save_persistables(exe, model_path)
            else:
                sys.stdout.write('.')
                sys.stdout.flush()
        # run test
        val_cost, val_acc = test(exe)

        # save checkpoint per pass
        if args.checkpoints != '':
            model_path = os.path.join(
                args.checkpoints,
                "deep_asr.pass_" + str(pass_id) + ".checkpoint")
            fluid.io.save_persistables(exe, model_path)
        # save inference model
        if args.infer_models != '':
            model_path = os.path.join(
                args.infer_models,
                "deep_asr.pass_" + str(pass_id) + ".infer.model")
            fluid.io.save_inference_model(model_path, ["feature"],
                                          [prediction], exe)
        # cal pass time
        pass_end_time = time.time()
        time_consumed = pass_end_time - pass_start_time
        # print info at pass end
        print("\nPass %d, time consumed: %f s, val cost: %f, val acc: %f\n" %
              (pass_id, time_consumed, val_cost, val_acc))


if __name__ == '__main__':
    args = parse_args()
    print_arguments(args)

    train(args)<|MERGE_RESOLUTION|>--- conflicted
+++ resolved
@@ -191,16 +191,11 @@
                 os.path.exists(args.val_label_lst)):
             return -1.0, -1.0
         # test data reader
-<<<<<<< HEAD
-        test_data_reader = reader.AsyncDataReader(args.val_feature_lst,
-                                                  args.val_label_lst, -1)
-=======
         test_data_reader = reader.AsyncDataReader(
             args.val_feature_lst,
             args.val_label_lst,
             -1,
             split_sentence_threshold=1024)
->>>>>>> 039e501d
         test_data_reader.set_transformers(ltrans)
         test_costs, test_accs = [], []
         for batch_id, batch_data in enumerate(
