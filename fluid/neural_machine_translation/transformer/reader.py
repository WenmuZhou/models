--- conflicted
+++ resolved
@@ -2,11 +2,7 @@
 import os
 import random
 import tarfile
-<<<<<<< HEAD
 import cPickle
-=======
-import time
->>>>>>> 0113d711
 
 
 class SortType(object):
@@ -16,29 +12,17 @@
 
 
 class Converter(object):
-<<<<<<< HEAD
     def __init__(self, vocab, beg, end, unk, delimiter):
-=======
-    def __init__(self, vocab, beg, end, unk, token_delimiter):
->>>>>>> 0113d711
         self._vocab = vocab
         self._beg = beg
         self._end = end
         self._unk = unk
-<<<<<<< HEAD
         self._delimiter = delimiter
-=======
-        self._token_delimiter = token_delimiter
->>>>>>> 0113d711
 
     def __call__(self, sentence):
         return [self._beg] + [
             self._vocab.get(w, self._unk)
-<<<<<<< HEAD
             for w in sentence.split(self._delimiter)
-=======
-            for w in sentence.split(self._token_delimiter)
->>>>>>> 0113d711
         ] + [self._end]
 
 
@@ -80,7 +64,6 @@
             self.batch = [info]
             self.max_len = cur_len
             return result
-<<<<<<< HEAD
         else:
             self.max_len = max_len
             self.batch.append(info)
@@ -103,30 +86,6 @@
         if info.max_len > self._max_len or info.min_len < self._min_len:
             return
         else:
-=======
-        else:
-            self.max_len = max_len
-            self.batch.append(info)
-
-
-class SampleInfo(object):
-    def __init__(self, i, max_len, min_len):
-        self.i = i
-        self.min_len = min_len
-        self.max_len = max_len
-
-
-class MinMaxFilter(object):
-    def __init__(self, max_len, min_len, underlying_creator):
-        self._min_len = min_len
-        self._max_len = max_len
-        self._creator = underlying_creator
-
-    def append(self, info):
-        if info.max_len > self._max_len or info.min_len < self._min_len:
-            return
-        else:
->>>>>>> 0113d711
             return self._creator.append(info)
 
     @property
@@ -243,10 +202,6 @@
         self._max_length = max_length
         self._field_delimiter = field_delimiter
         self._token_delimiter = token_delimiter
-<<<<<<< HEAD
-        self._epoch_batches = []
-=======
->>>>>>> 0113d711
         self.load_src_trg_ids(end_mark, fpattern, start_mark, tar_fname,
                               unk_mark)
         self._random = random.Random(x=seed)
@@ -259,11 +214,7 @@
                 beg=self._src_vocab[start_mark],
                 end=self._src_vocab[end_mark],
                 unk=self._src_vocab[unk_mark],
-<<<<<<< HEAD
                 delimiter=self._token_delimiter)
-=======
-                token_delimiter=self._token_delimiter)
->>>>>>> 0113d711
         ]
         if not self._only_src:
             converters.append(
@@ -272,11 +223,7 @@
                     beg=self._trg_vocab[start_mark],
                     end=self._trg_vocab[end_mark],
                     unk=self._trg_vocab[unk_mark],
-<<<<<<< HEAD
                     delimiter=self._token_delimiter))
-=======
-                    token_delimiter=self._token_delimiter))
->>>>>>> 0113d711
 
         converters = ComposedConverter(converters)
 
@@ -300,35 +247,23 @@
             if tar_fname is None:
                 raise Exception("If tar file provided, please set tar_fname.")
 
-<<<<<<< HEAD
-            f = tarfile.open(fpaths[0], 'r')
-            for line in f.extractfile(tar_fname):
-                yield line.split(self._field_delimiter)
-=======
             f = tarfile.open(fpaths[0], "r")
             for line in f.extractfile(tar_fname):
                 fields = line.strip("\n").split(self._field_delimiter)
                 if (not self._only_src and len(fields) == 2) or (
                         self._only_src and len(fields) == 1):
                     yield fields
->>>>>>> 0113d711
         else:
             for fpath in fpaths:
                 if not os.path.isfile(fpath):
                     raise IOError("Invalid file: %s" % fpath)
 
-<<<<<<< HEAD
-                with open(fpath, 'r') as f:
-                    for line in f:
-                        yield line.split(self._field_delimiter)
-=======
                 with open(fpath, "r") as f:
                     for line in f:
                         fields = line.strip("\n").split(self._field_delimiter)
                         if (not self._only_src and len(fields) == 2) or (
                                 self._only_src and len(fields) == 1):
                             yield fields
->>>>>>> 0113d711
 
     @staticmethod
     def load_dict(dict_path, reverse=False):
@@ -344,12 +279,8 @@
     def batch_generator(self):
         # global sort or global shuffle
         if self._sort_type == SortType.GLOBAL:
-<<<<<<< HEAD
             infos = sorted(
                 self._sample_infos, key=lambda x: x.max_len, reverse=True)
-=======
-            infos = sorted(self._sample_infos, key=lambda x: x.max_len)
->>>>>>> 0113d711
         else:
             if self._shuffle:
                 infos = self._sample_infos
@@ -359,17 +290,8 @@
 
             if self._sort_type == SortType.POOL:
                 for i in range(0, len(infos), self._pool_size):
-<<<<<<< HEAD
-                    infos[i * self._pool_size:(i + 1) *
-                          self._pool_size] = sorted(
-                              infos[i * self._pool_size:(i + 1) *
-                                    self._pool_size],
-                              key=lambda x: x.max_len,
-                              reverse=True)
-=======
                     infos[i:i + self._pool_size] = sorted(
                         infos[i:i + self._pool_size], key=lambda x: x.max_len)
->>>>>>> 0113d711
 
         # concat batch
         batches = []
@@ -383,7 +305,6 @@
             batch = batch_creator.append(info)
             if batch is not None:
                 batches.append(batch)
-<<<<<<< HEAD
 
         if not self._clip_last_batch and len(batch_creator.batch) != 0:
             batches.append(batch_creator.batch)
@@ -394,18 +315,6 @@
         for batch in batches:
             batch_ids = [info.i for info in batch]
 
-=======
-
-        if not self._clip_last_batch and len(batch_creator.batch) != 0:
-            batches.append(batch_creator.batch)
-
-        if self._shuffle_batch:
-            self._random.shuffle(batches)
-
-        for batch in batches:
-            batch_ids = [info.i for info in batch]
-
->>>>>>> 0113d711
             if self._only_src:
                 yield [[self._src_seq_ids[idx]] for idx in batch_ids]
             else:
