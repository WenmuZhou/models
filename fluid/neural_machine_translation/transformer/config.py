class TrainTaskConfig(object):
    # only support GPU currently
    use_gpu = True
    # the epoch number to train.
    pass_num = 30
    # the number of sequences contained in a mini-batch.
    # deprecated, set batch_size in args.
    batch_size = 32
    # the hyper parameters for Adam optimizer.
    # This static learning_rate will be multiplied to the LearningRateScheduler
    # derived learning rate the to get the final learning rate.
    learning_rate = 1
    beta1 = 0.9
    beta2 = 0.98
    eps = 1e-9
    # the parameters for learning rate scheduling.
    warmup_steps = 4000
    # the weight used to mix up the ground-truth distribution and the fixed
    # uniform distribution in label smoothing when training.
    # Set this as zero if label smoothing is not wanted.
    label_smooth_eps = 0.1
    # the directory for saving trained models.
    model_dir = "trained_models"
    # the directory for saving checkpoints.
    ckpt_dir = "trained_ckpts"
    # the directory for loading checkpoint.
    # If provided, continue training from the checkpoint.
    ckpt_path = None
    # the parameter to initialize the learning rate scheduler.
    # It should be provided if use checkpoints, since the checkpoint doesn't
    # include the training step counter currently.
    start_step = 0


class InferTaskConfig(object):
    use_gpu = False
    # the number of examples in one run for sequence generation.
    batch_size = 2
    # the parameters for beam search.
    beam_size = 5
<<<<<<< HEAD
    max_out_len = 30
    # the number of decoded sentences to output.
    n_best = 1
    # the flags indicating whether to output the special tokens.
    output_bos = True  #False
    output_eos = True  #False
    output_unk = True  #False
=======
    max_length = 256
    # the number of decoded sentences to output.
    n_best = 1
    # the flags indicating whether to output the special tokens.
    output_bos = False
    output_eos = False
    output_unk = True
>>>>>>> 96b2eda5
    # the directory for loading the trained model.
    model_path = "trained_models/pass_1.infer.model"


class ModelHyperParams(object):
    # These following five vocabularies related configurations will be set
    # automatically according to the passed vocabulary path and special tokens.
    # size of source word dictionary.
    src_vocab_size = 10000
    # size of target word dictionay
    trg_vocab_size = 10000
    # index for <bos> token
    bos_idx = 0
    # index for <eos> token
    eos_idx = 1
    # index for <unk> token
    unk_idx = 2
    # max length of sequences.
    # The size of position encoding table should at least plus 1, since the
    # sinusoid position encoding starts from 1 and 0 can be used as the padding
    # token for position encoding.
    max_length = 256
    # the dimension for word embeddings, which is also the last dimension of
    # the input and output of multi-head attention, position-wise feed-forward
    # networks, encoder and decoder.
    d_model = 512
    # size of the hidden layer in position-wise feed-forward networks.
    d_inner_hid = 2048
    # the dimension that keys are projected to for dot-product attention.
    d_key = 64
    # the dimension that values are projected to for dot-product attention.
    d_value = 64
    # number of head used in multi-head attention.
    n_head = 8
    # number of sub-layers to be stacked in the encoder and decoder.
    n_layer = 6
    # dropout rate used by all dropout layers.
    dropout = 0.1
    # the flag indicating whether to share embedding and softmax weights.
    # vocabularies in source and target should be same for weight sharing.
    weight_sharing = True


def merge_cfg_from_list(cfg_list, g_cfgs):
    """
    Set the above global configurations using the cfg_list. 
    """
    assert len(cfg_list) % 2 == 0
    for key, value in zip(cfg_list[0::2], cfg_list[1::2]):
        for g_cfg in g_cfgs:
            if hasattr(g_cfg, key):
                try:
                    value = eval(value)
                except Exception:  # for file path
                    pass
                setattr(g_cfg, key, value)
                break


# The placeholder for batch_size in compile time. Must be -1 currently to be
# consistent with some ops' infer-shape output in compile time, such as the
# sequence_expand op used in beamsearch decoder.
batch_size = -1
# The placeholder for squence length in compile time. 
seq_len = ModelHyperParams.max_length
# Here list the data shapes and data types of all inputs.
# The shapes here act as placeholder and are set to pass the infer-shape in
# compile time.
input_descs = {
    # The actual data shape of src_word is:
    # [batch_size * max_src_len_in_batch, 1]
    "src_word": [(batch_size * seq_len, 1L), "int64", 2],
    # The actual data shape of src_pos is:
    # [batch_size * max_src_len_in_batch, 1]
    "src_pos": [(batch_size * seq_len, 1L), "int64"],
    # This input is used to remove attention weights on paddings in the
    # encoder.
    # The actual data shape of src_slf_attn_bias is:
    # [batch_size, n_head, max_src_len_in_batch, max_src_len_in_batch]
    "src_slf_attn_bias": [(batch_size, ModelHyperParams.n_head, seq_len,
                           seq_len), "float32"],
    # This shape input is used to reshape the output of embedding layer.
    "src_data_shape": [(3L, ), "int32"],
    # This shape input is used to reshape before softmax in self attention.
    "src_slf_attn_pre_softmax_shape": [(2L, ), "int32"],
    # This shape input is used to reshape after softmax in self attention.
    "src_slf_attn_post_softmax_shape": [(4L, ), "int32"],
    # The actual data shape of trg_word is:
    # [batch_size * max_trg_len_in_batch, 1]
    "trg_word": [(batch_size * seq_len, 1L), "int64",
                 2],  # lod_level is only used in fast decoder.
    # The actual data shape of trg_pos is:
    # [batch_size * max_trg_len_in_batch, 1]
    "trg_pos": [(batch_size * seq_len, 1L), "int64"],
    # This input is used to remove attention weights on paddings and
    # subsequent words in the decoder.
    # The actual data shape of trg_slf_attn_bias is:
    # [batch_size, n_head, max_trg_len_in_batch, max_trg_len_in_batch]
    "trg_slf_attn_bias": [(batch_size, ModelHyperParams.n_head, seq_len,
                           seq_len), "float32"],
    # This input is used to remove attention weights on paddings of the source
    # input in the encoder-decoder attention.
    # The actual data shape of trg_src_attn_bias is:
    # [batch_size, n_head, max_trg_len_in_batch, max_src_len_in_batch]
    "trg_src_attn_bias": [(batch_size, ModelHyperParams.n_head, seq_len,
                           seq_len), "float32"],
    # This shape input is used to reshape the output of embedding layer.
    "trg_data_shape": [(3L, ), "int32"],
    # This shape input is used to reshape before softmax in self attention.
    "trg_slf_attn_pre_softmax_shape": [(2L, ), "int32"],
    # This shape input is used to reshape after softmax in self attention.
    "trg_slf_attn_post_softmax_shape": [(4L, ), "int32"],
    # This shape input is used to reshape before softmax in encoder-decoder
    # attention.
    "trg_src_attn_pre_softmax_shape": [(2L, ), "int32"],
    # This shape input is used to reshape after softmax in encoder-decoder
    # attention.
    "trg_src_attn_post_softmax_shape": [(4L, ), "int32"],
    # This input is used in independent decoder program for inference.
    # The actual data shape of enc_output is:
    # [batch_size, max_src_len_in_batch, d_model]
    "enc_output": [(batch_size, seq_len, ModelHyperParams.d_model), "float32"],
    # The actual data shape of label_word is:
    # [batch_size * max_trg_len_in_batch, 1]
    "lbl_word": [(batch_size * seq_len, 1L), "int64"],
    # This input is used to mask out the loss of paddding tokens.
    # The actual data shape of label_weight is:
    # [batch_size * max_trg_len_in_batch, 1]
    "lbl_weight": [(batch_size * seq_len, 1L), "float32"],
    # These inputs are used to change the shape tensor in beam-search decoder.
    "trg_slf_attn_pre_softmax_shape_delta": [(2L, ), "int32"],
    "trg_slf_attn_post_softmax_shape_delta": [(4L, ), "int32"],
    "init_score": [(batch_size, 1L), "float32"],
}

# Names of word embedding table which might be reused for weight sharing.
word_emb_param_names = (
    "src_word_emb_table",
    "trg_word_emb_table", )
# Names of position encoding table which will be initialized externally.
pos_enc_param_names = (
    "src_pos_enc_table",
    "trg_pos_enc_table", )
# separated inputs for different usages.
encoder_data_input_fields = (
    "src_word",
    "src_pos",
    "src_slf_attn_bias", )
encoder_util_input_fields = (
    "src_data_shape",
    "src_slf_attn_pre_softmax_shape",
    "src_slf_attn_post_softmax_shape", )
decoder_data_input_fields = (
    "trg_word",
    "trg_pos",
    "trg_slf_attn_bias",
    "trg_src_attn_bias",
    "enc_output", )
decoder_util_input_fields = (
    "trg_data_shape",
    "trg_slf_attn_pre_softmax_shape",
    "trg_slf_attn_post_softmax_shape",
    "trg_src_attn_pre_softmax_shape",
    "trg_src_attn_post_softmax_shape", )
label_data_input_fields = (
    "lbl_word",
    "lbl_weight", )
# In fast decoder, trg_pos (only containing the current time step) is generated
# by ops and trg_slf_attn_bias is not needed.
fast_decoder_data_input_fields = (
    "trg_word",
    "init_score",
    "trg_src_attn_bias", )
fast_decoder_util_input_fields = decoder_util_input_fields + (
    "trg_slf_attn_pre_softmax_shape_delta",
    "trg_slf_attn_post_softmax_shape_delta", )<|MERGE_RESOLUTION|>--- conflicted
+++ resolved
@@ -38,23 +38,13 @@
     batch_size = 2
     # the parameters for beam search.
     beam_size = 5
-<<<<<<< HEAD
-    max_out_len = 30
-    # the number of decoded sentences to output.
-    n_best = 1
-    # the flags indicating whether to output the special tokens.
-    output_bos = True  #False
-    output_eos = True  #False
-    output_unk = True  #False
-=======
-    max_length = 256
+    max_out_len = 256
     # the number of decoded sentences to output.
     n_best = 1
     # the flags indicating whether to output the special tokens.
     output_bos = False
     output_eos = False
     output_unk = True
->>>>>>> 96b2eda5
     # the directory for loading the trained model.
     model_path = "trained_models/pass_1.infer.model"
 
